import { User as UserModel } from '@prisma/client';
import { FastifyReply } from 'fastify/types/reply';
import { FastifyRequest } from 'fastify/types/request';
import { FastifyRequestWithSession } from '.';
import { Meiling, Utils, Event, Notification } from '../../../common';
import config from '../../../resources/config';
import libmobilephoneJs from 'libphonenumber-js';
import { ExtendedAuthMethods, SigninType } from '../../../common/meiling/v1/interfaces';
import { getPrismaClient } from '../../../resources/prisma';
import { AuthenticationJSONObject } from '../../../common/meiling/identity/user';
import { NodeEnvironment } from '../../../interface';

export async function signinHandler(req: FastifyRequest, rep: FastifyReply): Promise<void> {
  const session = (req as FastifyRequestWithSession).session;
  let body;

  try {
    body = Utils.convertJsonIfNot<Meiling.V1.Interfaces.SigninBody>(req.body);
  } catch (e) {
    throw new Meiling.V1.Error.MeilingError(Meiling.V1.Error.ErrorType.INVALID_REQUEST, 'body is not a valid JSON.');
  }

  let userToLogin: UserModel;
  let markToRemember2FA = false;

  if (body.type === Meiling.V1.Interfaces.SigninType.USERNAME_CHECK) {
    const username = body?.data?.username;

    if (username === undefined) {
      throw new Meiling.V1.Error.MeilingError(Meiling.V1.Error.ErrorType.INVALID_REQUEST, 'body is missing username.');
    }

    const users = await Meiling.Identity.User.findByCommonUsername(username);

    if (users.length === 1 && (await Meiling.V1.Session.getPreviouslyLoggedIn(req, users[0]))) {
      const user = await Meiling.Identity.User.getInfo(users[0]);

      if (user) {
        rep.send({
          success: true,
          data: {
            id: user.id,
            profileUrl: user.profileUrl,
            name: user.name,
            username: user.username,
          },
        });
        return;
      }
    } else if (users.length > 0) {
      rep.send({
        success: true,
      });
      return;
    }

    throw new Meiling.V1.Error.MeilingError(Meiling.V1.Error.ErrorType.WRONG_USERNAME);

    return;
  } else if (body.type === Meiling.V1.Interfaces.SigninType.USERNAME_AND_PASSWORD) {
    const username = body?.data?.username;
    const password = body?.data?.password;

    if (username === undefined || password === undefined) {
      throw new Meiling.V1.Error.MeilingError(
        Meiling.V1.Error.ErrorType.INVALID_REQUEST,
        'body is missing username and password.',
      );
      return;
    }

    const authenticatedUsers = await Meiling.Identity.User.findByPasswordLogin(username, password);

    if (authenticatedUsers.length === 1) {
      userToLogin = authenticatedUsers[0];
    } else if (authenticatedUsers.length > 1) {
      throw new Meiling.V1.Error.MeilingError(
        Meiling.V1.Error.ErrorType.MORE_THAN_ONE_USER_MATCHED,
        'more than one user was matched, use username instead.',
      );
      return;
    } else {
      const users = await Meiling.Identity.User.findByCommonUsername(username);

      if (users.length > 0) {
        throw new Meiling.V1.Error.MeilingError(Meiling.V1.Error.ErrorType.WRONG_PASSWORD, 'Wrong password.');
      } else {
        throw new Meiling.V1.Error.MeilingError(Meiling.V1.Error.ErrorType.WRONG_USERNAME, 'Wrong username.');
      }
      return;
    }

    const user = userToLogin;
    const is2FARemembered = await Meiling.V1.Session.is2FARemembered(req, user);
    if (user.useTwoFactor) {
<<<<<<< HEAD
      if (shouldSkip2FA) {
        markToSkip2FA = true;
      } else {
=======
      if (is2FARemembered) {
>>>>>>> 0a277e98
        const twoFactorMethods = await Meiling.V1.User.getAvailableExtendedAuthenticationMethods(user, body.type);

        if (twoFactorMethods.length > 0) {
          // set the session for two factor authentication

          await Meiling.V1.Session.setExtendedAuthenticationSession(req, {
            id: user.id,
            type: Meiling.V1.Interfaces.SigninType.TWO_FACTOR_AUTH,
          });

          throw new Meiling.V1.Error.MeilingError(
            Meiling.V1.Error.ErrorType.TWO_FACTOR_AUTHENTICATION_REQUIRED,
            'two factor authentication is required.',
          );
          return;
        }
<<<<<<< HEAD
=======
      } else {
        markToRemember2FA = true;
>>>>>>> 0a277e98
      }
    }
  } else if (
    body.type === Meiling.V1.Interfaces.SigninType.TWO_FACTOR_AUTH ||
    body.type === Meiling.V1.Interfaces.SigninType.PASSWORDLESS
  ) {
    const signinMethod = body?.data?.method;
    const authMethods = [];
    const targetUsers = [];

    if (body.type === Meiling.V1.Interfaces.SigninType.TWO_FACTOR_AUTH) {
      if (session.extendedAuthentication?.type !== Meiling.V1.Interfaces.SigninType.TWO_FACTOR_AUTH) {
        throw new Meiling.V1.Error.MeilingError(
          Meiling.V1.Error.ErrorType.TWO_FACTOR_AUTHENTICATION_REQUEST_NOT_GENERATED,
          'two factor authentication request is not generated yet or overrided by passwordless login. please check your login request.',
        );
        return;
      }

      const userId = session.extendedAuthentication.id;

      if (userId === undefined) {
        throw new Meiling.V1.Error.MeilingError(
          Meiling.V1.Error.ErrorType.TWO_FACTOR_AUTHENTICATION_REQUEST_NOT_GENERATED,
          'two factor authentication request session does not contain user session. please redo your login.',
        );
        return;
      }

      const user = await Meiling.Identity.User.getBasicInfo(userId);

      if (user === null) {
        throw new Meiling.V1.Error.MeilingError(
          Meiling.V1.Error.ErrorType.TWO_FACTOR_AUTHENTICATION_REQUEST_NOT_GENERATED,
          'two factor authentication request session does not valid userId session. please redo your login.',
        );
        return;
      }

      targetUsers.push(user);

      authMethods.push(
        ...(await Meiling.V1.User.getAvailableExtendedAuthenticationMethods(user, body.type, signinMethod)),
      );
    } else if (body.type === Meiling.V1.Interfaces.SigninType.PASSWORDLESS) {
      const username = body?.context?.username;

      if (username !== undefined) {
        const users = await Meiling.Identity.User.findByCommonUsername(username);

        if (users.length === 0) {
          throw new Meiling.V1.Error.MeilingError(Meiling.V1.Error.ErrorType.WRONG_USERNAME, 'Wrong username.');
          return;
        }
        targetUsers.push(...users);

        for (const user of users) {
          const thisMethods = await Meiling.V1.User.getAvailableExtendedAuthenticationMethods(user, body.type);
          authMethods.push(...thisMethods);
        }
      } else {
        authMethods.push(
          ...(await Meiling.V1.User.getAvailableExtendedAuthenticationMethods(undefined, body.type, signinMethod)),
        );
      }

      await Meiling.V1.Session.setExtendedAuthenticationSession(req, {
        type: Meiling.V1.Interfaces.SigninType.PASSWORDLESS,
      });
    }

    const availableMethods = await Meiling.V1.Challenge.getMeilingAvailableAuthMethods(authMethods);

    // which passwordless-login methods are available for this user?
    if (signinMethod === undefined) {
      rep.send({
        methods: availableMethods,
      });
      return;
    }

    // check signinMethod is valid
    if (Meiling.V1.Database.convertAuthentication(signinMethod) === undefined) {
      throw new Meiling.V1.Error.MeilingError(
        Meiling.V1.Error.ErrorType.INVALID_SIGNIN_METHOD,
        'invalid signin method: ' + signinMethod,
      );
      return;
    }

    if (!availableMethods.includes(signinMethod)) {
      throw new Meiling.V1.Error.MeilingError(
        Meiling.V1.Error.ErrorType.INVALID_SIGNIN_METHOD,
        'unsupported signin method: ' + signinMethod,
      );
      return;
    }

    // response of challenge
    const challengeResponse = body?.data?.challengeResponse;

    // if challengeResponse is blank, it means you need a challenge that you defined.
    if (challengeResponse === undefined) {
      if (
        Meiling.V1.Challenge.isChallengeRateLimited(signinMethod, session.extendedAuthentication?.challengeCreatedAt)
      ) {
        throw new Meiling.V1.Error.MeilingError(
          Meiling.V1.Error.ErrorType.AUTHENTICATION_REQUEST_RATE_LIMITED,
          'you have been rate limited. please try again later.',
        );
        return;
      }

      const challenge = Meiling.V1.Challenge.generateChallenge(signinMethod);
      let to: string | undefined = undefined;

      await Meiling.V1.Session.setExtendedAuthenticationSessionMethodAndChallenge(req, signinMethod, challenge);
      const lang = 'ko';

      if (challenge) {
        if (
          signinMethod === Meiling.V1.Interfaces.ExtendedAuthMethods.EMAIL ||
          signinMethod === Meiling.V1.Interfaces.ExtendedAuthMethods.SMS
        ) {
          if (!to) {
            if (targetUsers.length === 1) {
              const user = targetUsers[0] as UserModel;
              if (signinMethod === Meiling.V1.Interfaces.ExtendedAuthMethods.EMAIL) {
                to = (await Meiling.Identity.User.getPrimaryEmail(user.id))?.email;
              } else if (signinMethod === Meiling.V1.Interfaces.ExtendedAuthMethods.SMS) {
                to = (await Meiling.Identity.User.getPrimaryPhone(user.id))?.phone;
              }
            }
          }

          if (to) {
            if (signinMethod === Meiling.V1.Interfaces.ExtendedAuthMethods.SMS) {
              const phone = libmobilephoneJs(to);
              if (phone) {
                if (phone.country === 'KR') {
                  await Notification.sendNotification(Notification.NotificationMethod.ALIMTALK, {
                    type: 'template',
                    templateId: Notification.TemplateId.AUTHENTICATION_CODE,
                    lang,
                    messages: [
                      {
                        to,
                        variables: {
                          code: challenge,
                        },
                      },
                    ],
                  });
                } else {
                  await Notification.sendNotification(Notification.NotificationMethod.SMS, {
                    type: 'template',
                    templateId: Notification.TemplateId.AUTHENTICATION_CODE,
                    lang,
                    messages: [
                      {
                        to,
                        variables: {
                          code: challenge,
                        },
                      },
                    ],
                  });
                }
              }
            } else if (signinMethod === Meiling.V1.Interfaces.ExtendedAuthMethods.EMAIL) {
              await Notification.sendNotification(Notification.NotificationMethod.EMAIL, {
                type: 'template',
                templateId: Notification.TemplateId.AUTHENTICATION_CODE,
                lang,
                messages: [
                  {
                    to,
                    variables: {
                      code: challenge,
                    },
                  },
                ],
              });
            }
          }
        }
      }

      const extras = {
        // SMS, Email flows. that requires which phone did the caller sent
        to,

        // some that requires challenges to be received
        challenge: Meiling.V1.Challenge.shouldSendChallenge(signinMethod) ? challenge : undefined,

        // Webauthn only.
        webauthn:
          signinMethod === ExtendedAuthMethods.WEBAUTHN
            ? {
              allowCredentials: (
                await getPrismaClient().authentication.findMany({
                  where: {
                    user: {
                      id: {
                        in: targetUsers.filter((n) => n !== undefined).map((n) => (n as UserModel).id),
                      },
                    },
                    method: 'WEBAUTHN',
                    allowSingleFactor: body.type === SigninType.PASSWORDLESS ? true : undefined,
                    allowTwoFactor: body.type === SigninType.TWO_FACTOR_AUTH ? true : undefined,
                  },
                })
              )
                .map((n) => {
                  const data = n.data as unknown as AuthenticationJSONObject;
                  if (data.type !== 'WEBAUTHN') {
                    return;
                  }

                  return {
                    id: data.data.key.id,
                    type: 'public-key',
                  };
                })
                .filter((n) => n !== undefined),
            }
            : undefined,
      };

      rep.send({
        type: body.type,
        ...extras,
      });
      return;
    }

    // challenge was already set. therefore, check for session.
    if (session?.extendedAuthentication === undefined || session?.extendedAuthentication?.type !== body.type) {
      throw new Meiling.V1.Error.MeilingError(
        Meiling.V1.Error.ErrorType.AUTHENTICATION_REQUEST_NOT_GENERATED,
        'authentication request was not generated yet or had been invalidated.',
      );
      return;
    }

    // validate current method is same with session's extendedAuthentication
    const extendedAuthSession = session.extendedAuthentication;
    if (extendedAuthSession.method !== body.data?.method) {
      throw new Meiling.V1.Error.MeilingError(
        Meiling.V1.Error.ErrorType.AUTHENTICATION_NOT_CURRENT_CHALLENGE_METHOD,
        `authentication request is using different challenge method.
please request this endpoint without challengeResponse field to request challenge again.`,
      );
      return;
    }

    // is challenge expired
    if (extendedAuthSession.challengeCreatedAt) {
      if (typeof extendedAuthSession.challengeCreatedAt !== 'object') {
        extendedAuthSession.challengeCreatedAt = new Date(
          extendedAuthSession.challengeCreatedAt as unknown as string | number,
        );
      }

      if (
        new Date().getTime() >
        extendedAuthSession.challengeCreatedAt.getTime() + config.token.invalidate.meiling.CHALLENGE_TOKEN * 1000
      ) {
        throw new Meiling.V1.Error.MeilingError(
          Meiling.V1.Error.ErrorType.AUTHENTICATION_TIMEOUT,
          'authentication request timed out, please recreate the challenge.',
        );
        return;
      }
    }

    // challenge value from session
    const challenge = extendedAuthSession.challenge;
    const authorizedUsers: UserModel[] = [];

    if (signinMethod !== ExtendedAuthMethods.OTP) {
      if (challenge === undefined) {
        throw new Meiling.V1.Error.MeilingError(Meiling.V1.Error.ErrorType.INVALID_REQUEST, `challenge is missing.`);
        return;
      }
    }

    const authMethodCheckPromises = [];
    const authMethodCheckUsers: string[] = [];

    if (signinMethod !== ExtendedAuthMethods.WEBAUTHN) {
      // authMethod
      for (const authMethod of authMethods) {
        // if authMethod is current authMethod:
        if (Meiling.V1.Database.convertAuthenticationMethod(authMethod.method) === signinMethod) {
          // check database is not corrupted.
          if (authMethod.data !== null) {
            const data = Utils.convertJsonIfNot<Meiling.Identity.User.AuthenticationJSONObject>(authMethod.data);

            if (authMethod.userId !== null) {
              // add promise to array
              authMethodCheckPromises.push(
                Meiling.V1.Challenge.verifyChallenge(signinMethod, challenge, challengeResponse, data),
              );
              authMethodCheckUsers.push(authMethod.userId);
            }
          }
        }
      }
    } else {
      if (typeof challengeResponse !== 'object')
        throw new Meiling.V1.Error.MeilingError(
          Meiling.V1.Error.ErrorType.INVALID_REQUEST,
          'invalid challengeResponse type',
        );

      if (challengeResponse.type !== 'public-key') {
        challengeResponse.type = 'public-key';
      }

      const idRaw = challengeResponse.id;
      if (typeof idRaw !== 'string' || !Utils.checkShortenedBase64(idRaw))
        throw new Meiling.V1.Error.MeilingError(Meiling.V1.Error.ErrorType.INVALID_REQUEST, 'invalid WebAuthn ID');

      const id = Buffer.from(idRaw, 'base64url').toString('base64');

      const webauthn = await getPrismaClient().authentication.findFirst({
        where: {
          user: {
            id: {
              in: targetUsers.filter((n) => n !== undefined).map((n) => (n as UserModel).id),
            },
          },
          method: 'WEBAUTHN',
          allowSingleFactor: body.type === SigninType.PASSWORDLESS ? true : undefined,
          allowTwoFactor: body.type === SigninType.TWO_FACTOR_AUTH ? true : undefined,
          data: {
            path: '$.data.key.id',
            equals: id,
          },
        },
      });

      if (!webauthn)
        throw new Meiling.V1.Error.MeilingError(
          Meiling.V1.Error.ErrorType.NOT_FOUND,
          'WebAuthn token with specified id was not found',
        );

      if (!webauthn.userId)
        throw new Meiling.V1.Error.MeilingError(
          Meiling.V1.Error.ErrorType.NOT_FOUND,
          'WebAuthn token with specified id has no user to authorize with',
        );

      authMethodCheckPromises.push(
        Meiling.V1.Challenge.verifyChallenge(
          signinMethod,
          challenge,
          challengeResponse,
          webauthn.data as unknown as AuthenticationJSONObject,
        ),
      );
      authMethodCheckUsers.push(webauthn.userId);
    }

    const authMethodCheckResults = await Promise.all(authMethodCheckPromises);
    const authMethodCheckIndex = authMethodCheckResults
      .map((n, i) => (n === true ? i : undefined))
      .filter((n) => n !== undefined) as number[];

    for (const index of authMethodCheckIndex) {
      const userId = authMethodCheckUsers[index];

      if (userId !== null) {
        if (authorizedUsers.filter((n) => n.id === userId).length === 0) {
          const user = await Meiling.Identity.User.getBasicInfo(userId);
          if (user !== null && user !== undefined) {
            authorizedUsers.push(user);
          }
        }
      }
    }

    if (authorizedUsers.length === 1) {
      userToLogin = authorizedUsers[0];

      if ((body as Meiling.V1.Interfaces.SigninTwoFactor).remember2FA === true) {
        markToRemember2FA = true;
      }
    } else if (authorizedUsers.length > 1) {
      throw new Meiling.V1.Error.MeilingError(
        Meiling.V1.Error.ErrorType.MORE_THAN_ONE_USER_MATCHED,
        'more than one user was matched, login using username instead.',
      );
      return;
    } else {
      throw new Meiling.V1.Error.MeilingError(Meiling.V1.Error.ErrorType.SIGNIN_FAILED, 'invalid 2fa');
      return;
    }
  } else {
    throw new Meiling.V1.Error.MeilingError(Meiling.V1.Error.ErrorType.INVALID_SIGNIN_TYPE, 'invalid signin type.');
    return;
  }

  await Meiling.V1.Session.login(req, userToLogin, markToRemember2FA);
  await Meiling.V1.Session.setExtendedAuthenticationSession(req, undefined);

  Meiling.Identity.User.updateLastAuthenticated(userToLogin);
  Meiling.Identity.User.updateLastSignIn(userToLogin);

  const user = await Meiling.Identity.User.getDetailedInfo(userToLogin);

  Event.Baridegi.sendBaridegiLog(Event.Baridegi.BaridegiLogType.USER_SIGNIN, {
    ip: req.ip,
    user,
    token: Meiling.Authentication.Token.getTokenFromRequest(req)?.token,
  });

  rep.status(200).send({
    success: true,
    data: user,
  });
}<|MERGE_RESOLUTION|>--- conflicted
+++ resolved
@@ -93,13 +93,9 @@
     const user = userToLogin;
     const is2FARemembered = await Meiling.V1.Session.is2FARemembered(req, user);
     if (user.useTwoFactor) {
-<<<<<<< HEAD
-      if (shouldSkip2FA) {
-        markToSkip2FA = true;
+      if (is2FARemembered) {
+        markToRemember2FA = true;
       } else {
-=======
-      if (is2FARemembered) {
->>>>>>> 0a277e98
         const twoFactorMethods = await Meiling.V1.User.getAvailableExtendedAuthenticationMethods(user, body.type);
 
         if (twoFactorMethods.length > 0) {
@@ -116,11 +112,6 @@
           );
           return;
         }
-<<<<<<< HEAD
-=======
-      } else {
-        markToRemember2FA = true;
->>>>>>> 0a277e98
       }
     }
   } else if (
